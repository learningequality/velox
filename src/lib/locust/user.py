# -*- coding: utf-8 -*-
"""
User class for the locust scenario runner
"""
from __future__ import print_function, unicode_literals

import json
import random
import requests
import sys
import time

from datetime import datetime as dt
from locust import TaskSet

def get_pk( node):
    # Old versions of Kolibri use 'id' instead of 'pk'
    pk ='pk'
    if 'pk' not in node:
        pk = 'id'
    return pk


class AdminUser(object):

    USERNAME = 'admin'
    PASSWORD = 'admin'

    def __init__(self, base_url):
        self.base_url = base_url
        self.headers = None

    def login_admin(self):
        data = {'username': AdminUser.USERNAME, 'password': AdminUser.PASSWORD}

        # users with coach or admin role need password to login:
        r = requests.get('{base_url}/user/'.format(base_url=self.base_url))
        csrf_token = r.cookies['csrftoken']
        session_identifier = 'kolibri' if 'kolibri' in r.cookies else 'sessionid'
        session_id = r.cookies[session_identifier]
        cookie_header = '{session_identifier}={session_id}; csrftoken={csrf_token}'.format(
            session_identifier=session_identifier, session_id=session_id, csrf_token=csrf_token)
        headers = {'X-CSRFToken': csrf_token, 'Cookie': cookie_header}

        r = requests.post('{base_url}/api/session/'.format(base_url=self.base_url), data=data, headers=headers)
        if r.status_code == 404: # Kolibri version > v0.11
            r = requests.post('{base_url}/api/auth/session/'.format(base_url=self.base_url), data=data, headers=headers)
        # update headers with the new set of entries
        self.headers = {'X-CSRFToken': r.cookies['csrftoken'],
                        'Cookie': '{session_identifier}={session_id}; csrftoken={csrf_token}'.format(
                            session_identifier=session_identifier, session_id=r.cookies[session_identifier],
                            csrf_token=r.cookies['csrftoken'])}

    def get_users(self):
        if not self.headers:
            self.login_admin()
        r = requests.get('{base_url}/api/facilityuser/'.format(base_url=self.base_url), headers=self.headers)
        if r.status_code != 200:  # Kolibri version > v0.11
            r = requests.get('{base_url}/api/auth/facilityuser/'.format(base_url=self.base_url), headers=self.headers)
            if r.status_code != 200:
                return []

        return [{'username': u['username'], 'id':u['id'], 'facility':u['facility']}
                for u in json.loads(r.content) if u['roles'] == []]

    def get_content_resources(self, contents, kind):
        resources = []
        if contents:
            pk = get_pk(contents[0])
            resources = [{'content_id': content[pk],
                        'files':[file['download_url'] for file in content['files'] if 'files' in content.keys()],
                        'channel_id': content['channel_id'],
                        'assessment_item_ids': None if kind != 'exercise' else
                        [content['assessment_item_ids'] for content in content['assessmentmetadata']]}
                        for content in contents if content['kind'] == kind]

        return resources

    def get_resources(self):
        resources = {'video': [], 'html5': [], 'document': [], 'exercise': []}
        if not self.headers:
            self.login_admin()
        r = requests.get('{base_url}/api/contentnode/?popular=true'.format(base_url=self.base_url),
                         headers=self.headers)
        if r.status_code != 200:
            return resources
        try:
            contents = json.loads(r.content)
            for kind in resources.keys():
                resources[kind] = self.get_content_resources(contents, kind)
        except ValueError:
            #  bad response from the server
            pass
        finally:
            return resources


class KolibriUserBehavior(TaskSet):

    KOLIBRI_USERS = []
    RESOURCES = {'video': [], 'html5': [], 'document': [], 'exercise': []}
    TIMEOUT = (60, 60)
    RANDOMIZE = True

    def on_start(self):
        # retrieve headers for the current user
        self.headers = self.get_headers()
        self.current_user = None
        self.logs_ids = self.get_logs_ids_dict()
        self.kolibri_new_version = False
        self.url_auth_prefix = ""
        self.url_logger_prefix = ""
        self.url_content_prefix = "contentnode/"
        if KolibriUserBehavior.KOLIBRI_USERS:
            self.current_user = random.choice(KolibriUserBehavior.KOLIBRI_USERS)
            print('Current user: {}'.format(self.current_user['username']))
            self.log_in(self.current_user['username'], facility=self.current_user['facility'])
        else:
            # TODO: add appropiate logging
            print('No learners to run the tests. At least 1 admin + 1 coach + 1 learner are needed')
            sys.exit(1)

    def log_in(self, username, password=None, headers=None, facility=None):
        data = {'username': username}

        if password:
            data['password'] = password
        if facility:
            data['facility'] = facility

        if not headers:
            headers = self.headers

        r = self.client.post('/api/session/', data=data, headers=headers,
                             timeout=KolibriUserBehavior.TIMEOUT)
        if r.status_code == 404: # Kolibri version > v0.11
                self.kolibri_new_version = True
                self.url_auth_prefix = "auth/"
                self.url_logger_prefix = "logger/"
                self.url_content_prefix = "content/contentnode_slim/"
                r = self.client.post('/api/{}session/'.format(self.url_auth_prefix), data=data, headers=headers,
                            timeout=KolibriUserBehavior.TIMEOUT)
        # update headers with the new set of entries
        session_identifier = 'kolibri' if 'kolibri' in r.cookies else 'sessionid'
        self.set_headers({'X-CSRFToken': r.cookies['csrftoken'],
                          'Cookie': '{session_identifier}={session_id}; csrftoken={csrf_token}'.format(
                              session_identifier=session_identifier, session_id=r.cookies[session_identifier],
                              csrf_token=r.cookies['csrftoken'])})
        return r.status_code == 200

    def log_out(self, headers=None):
        if not headers:
            headers = self.headers
        r = self.client.delete('/api/{}session/current/'.format(self.url_auth_prefix), headers=headers)
        return r.status_code == 200

    def get_headers(self):
        r = self.client.get('/user/')
        self.csrf_token = r.cookies['csrftoken']
        session_identifier = 'kolibri' if 'kolibri' in r.cookies else 'sessionid'
        self.session_id = r.cookies[session_identifier]
        cookie_header = '{session_identifier}={session_id}; csrftoken={csrf_token}'.format(
            session_identifier=session_identifier, session_id=self.session_id, csrf_token=self.csrf_token)
        return {'X-CSRFToken': self.csrf_token, 'Cookie': cookie_header}

    def set_headers(self, headers):
        self.headers = headers

    def get_kolibri_users(self):
        r = self.client.get('/api/facilityuser/')
        # users with coach or admin role need password to login:
        return [{'username': u['username'], 'id':u['id'], 'facility':u['facility']}
                for u in json.loads(r.content) if u['roles'] == []]

    def browse_resource(self, parent_node=None):
        if not parent_node:
            self.get_facility()

            # select a channel
            channels = self.get_available_channels()
            if not channels:
                return
            channel = random.choice(channels) if KolibriUserBehavior.RANDOMIZE else channels[0]

            # get the channel data
            parent_node = self.get_content_node(channel['id'])
            if not parent_node:
                return

        # "click" on the node
        pk = get_pk(parent_node)
        self.get_content_node_ancestors(parent_node[pk])
        child_nodes = self.get_content_nodes_by_parent(parent_node[pk])
        if not child_nodes:
            return

        # "click" on a content node item
        child_node = random.choice(child_nodes) if KolibriUserBehavior.RANDOMIZE else child_nodes[0]
        kind = child_node['kind']

        # if the child node item is topic, do another round
        if kind == 'topic':
            self.browse_resource(parent_node=child_node)

        # fetch the full data for the "final" node and set `skip_node_endpoint` to True
        # when calling `do_resource` so that we don't fire that request for the 2nd time
        final_node = self.get_content_node(child_node[pk])
<<<<<<< HEAD

        resource = {'content_id': final_node[pk],
                    'channel_id': final_node['channel_id'],
                    'assessment_item_ids': None,
                    'files': [file['download_url'] for file in final_node['files']]}
=======
        if self.kolibri_new_version:
            resource = {'content_id': final_node[pk],
                        'channel_id': final_node['channel_id'],
                        'assessment_item_ids': None,
                        'files': [file['storage_url'] for file in final_node['files']]}
        else:
            resource = {'content_id': final_node[pk],
                        'channel_id': final_node['channel_id'],
                        'assessment_item_ids': None,
                        'files': [file['download_url'] for file in final_node['files']]}
>>>>>>> 6a21747d
        if kind == 'exercise' and 'assessmentmetadata' in final_node:
            assessment_item_ids = [assessment_item['assessment_item_ids']
                                   for assessment_item in final_node['assessmentmetadata']]
            resource['assessment_item_ids'] = assessment_item_ids

        self.do_resource(resource, kind, skip_node_endpoint=True)

    def load_resource(self, kind):
        resources_per_kind = KolibriUserBehavior.KOLIBRI_RESOURCES[kind]
        if resources_per_kind:
            if KolibriUserBehavior.RANDOMIZE:
                resource = random.choice(resources_per_kind)
            else:
                resource = resources_per_kind[0]
            self.do_resource(resource, kind)

    def do_resource(self, resource, kind, skip_node_endpoint=False):
        """
        This method simulates realistic usage scenario observed while interacting
        with Kolibri directly in the browser

        If `skip_node_endpoint` has been passed as True, call to `get_content_node`
        will be skipped, as we've already fired that request during content browsing
        simulation and want to test as much realistically as possible
        """
        content_id = resource['content_id']
        channel_id = resource['channel_id']

        self.get_next_content_node(content_id)
        self.do_contentsessionlog(content_id, channel_id, kind)
        self.do_contentsummarylog(content_id, channel_id, kind)
        self.get_content_node_ancestors(content_id)
        self.do_userprogress()
        self.do_usersessionlog()
        self.fetch_resource_files(resource, kind)

        # fetch contend node details only we haven't already done that while browsing content
        if not skip_node_endpoint:
            self.get_content_node(content_id)

        # log masterylog only if contentsummarylog has been logged and masterylog hasn't been yet
        if self.logs_ids.get('summarylog_id') and not self.logs_ids.get('masterylog_id'):
            self.do_masterylog(content_id, channel_id, kind)

        # log attemptlog only if content type is exercise
        if kind == 'exercise':
            self.do_attemptlog(resource)

    def fetch_resource_files(self, resource, kind):
        for file_url in resource['files']:
            if file_url:
                self.client.get(file_url, timeout=KolibriUserBehavior.TIMEOUT)

    def get_logs_ids_dict(self):
        return {
            'contentsessionlog_id': None,
            'masterylog_id': None,
            'contentsummarylog_id': None,
            'attemptlog_id': None
        }

    def do_contentsessionlog(self, content_id, channel_id, kind):
        log_url = '/api/{}contentsessionlog/'.format(self.url_logger_prefix)
        # create POST request to get the log id
        timestamp = dt.now().strftime('%Y-%m-%dT%H:%M:%S.%fZ')
        data = {
            'channel_id': channel_id,
            'content_id': content_id,
            'end_timestamp': timestamp,
            'extra_fields': '{}',
            'kind': kind,
            'progress': 0,
            'start_timestamp': timestamp,
            'time_spent': 0,
            'user': self.current_user['id']
        }
        contentsessionlog_url = '/api/{}contentsessionlog/'.format(self.url_logger_prefix)
        r = self.client.post(log_url, data=data, headers=self.headers,
                             timeout=KolibriUserBehavior.TIMEOUT, name=contentsessionlog_url)
        if not r.status_code == 201:
            return False

        # create PATCH request to update the log
        pk = get_pk(json.loads(r.content))
        data['pk'] = json.loads(r.content)[pk]
        log_url_patch = '{log_url}{log_id}/'.format(log_url=log_url, log_id=data['pk'])
        r = self.client.patch(log_url_patch, data=data, headers=self.headers, timeout=KolibriUserBehavior.TIMEOUT,
                              name='{}{}'.format(contentsessionlog_url, self.current_user['username']))

        # set log id for other log methods to use if necessary
        self.logs_ids['contentsessionlog_id'] = data['pk']

        return r.status_code == 200

    def do_contentsummarylog(self, content_id, channel_id, kind):
        log_url = '/api/{}contentsummarylog/'.format(self.url_logger_prefix)

        # set general data object (for PATCH and optionally POST requests)
        timestamp = dt.now().strftime('%Y-%m-%dT%H:%M:%S.%fZ')
        data = {
            'channel_id': channel_id,
            'content_id': content_id,
            'end_timestamp': timestamp,
            'extra_fields': '{}',
            'kind': kind,
            'progress': 0,
            'start_timestamp': timestamp,
            'time_spent': 0,
            'user': self.current_user['id'],
            'completion_timestamp': None,
            'currentmasterylog': None
        }

        # create a GET request to check if the log already exists
        log_url_get = '{log_url}?content_id={content_id}&user_id={user_id}'.format(
            log_url=log_url, content_id=content_id, user_id=self.current_user['id'])
        r = self.client.get(log_url_get, timeout=KolibriUserBehavior.TIMEOUT,
                            name='{}{}'.format(log_url, self.current_user['username']))
        if not r.status_code == 200:
            return False

        contents = json.loads(r.content)
        if len(contents) > 0:
            # log exists, extract the log id from the GET response
            pk = get_pk(contents[0])
            log_id = contents[0][pk]
        else:
            # create summarylog if it doesn't exists yet
            r = self.client.post(log_url, data=data, headers=self.headers, timeout=KolibriUserBehavior.TIMEOUT,
                                 name='{}{}'.format(log_url, self.current_user['username']))
            if not r.status_code == 201:
                return False
            pk = get_pk(r.content)
            log_id = json.loads(r.content)[pk]

        # create PATCH request to update the log
        data['pk'] = log_id
        log_url_patch = '{log_url}{log_id}/'.format(log_url=log_url, log_id=log_id)
        r = self.client.patch(log_url_patch, data=data, headers=self.headers, timeout=KolibriUserBehavior.TIMEOUT,
                              name='{}{}'.format(log_url, self.current_user['username']))

        # set log id for other log methods to use if necessary
        self.logs_ids['contentsummarylog_id'] = log_id

        return r.status_code == 200

    def do_masterylog(self, content_id, channel_id, kind):
        log_url = '/api/{}masterylog/'.format(self.url_logger_prefix)
        timestamp = dt.now().strftime('%Y-%m-%dT%H:%M:%S.%fZ')
        data = {
            'user': self.current_user['id'],
            'summarylog': self.logs_ids.get('contentsummarylog_id'),
            'start_timestamp': timestamp,
            'completion_timestamp': None,
            'end_timestamp': None,
            'mastery_level': 1,
            'complete': False,
            'responsehistory': [],
            'pastattempts': [],
            'totalattempts': 0,
            'mastery_criterion': '{}'
        }
        r = self.client.post(log_url, data=data, headers=self.headers, timeout=KolibriUserBehavior.TIMEOUT,
                             name='{}{}'.format(log_url, self.current_user['username']))

        if not r.status_code == 201:
            return False

        log_id = json.loads(r.content)['id']
        # set log id for other log methods to use if necessary
        self.logs_ids['masterylog_id'] = log_id

        return True

    def do_attemptlog(self, resource):
        perseus = ''
        for file in resource['files']:
            if file.endswith('.perseus'):
                perseus = file
                break
        if not resource['assessment_item_ids'] or not perseus:
            return False
        perseus_data = perseus.split("/")
        for data in perseus_data:
            if data.endswith('.perseus'):
                perseus = data
                break
        if KolibriUserBehavior.RANDOMIZE:
            assessment_id = random.choice(resource['assessment_item_ids'][0])
        else:
            assessment_id = resource['assessment_item_ids'][0][0]
        assessment_link = '/zipcontent/{perseus}/{assessment_id}.json'.format(perseus=perseus,
                                                                              assessment_id=assessment_id)

        r = self.client.get(assessment_link, headers=self.headers, timeout=KolibriUserBehavior.TIMEOUT)
        if not r.status_code == 200:
            return False
        exercise_contents = json.loads(r.content)
        exercise_attempts = self.build_attempts(exercise_contents, resource, previous_attempt=None)
        # First attemptlog to receive id information
        attempt_url = '/api/attemptlog/'
        r = self.client.post(attempt_url, data=exercise_attempts, headers=self.headers,
                             timeout=KolibriUserBehavior.TIMEOUT)
        if not r.status_code == 201:
            return False

        exercise_attempts = self.build_attempts(exercise_contents, resource, previous_attempt=json.loads(r.content))
        attempt_id = exercise_attempts['id']
        attempt_url_patch = '/api/attemptlog/{}/'.format(attempt_id)
        # last attemptlog after the exercise is finished
        r = self.client.patch(attempt_url_patch, data=exercise_attempts, headers=self.headers,
                              timeout=KolibriUserBehavior.TIMEOUT,
                              name='/api/attemptlog/{}'.format(self.current_user['username']))
        return r.status_code == 200

    def build_attempts(self, exercise_contents, resource, previous_attempt=None):
        start = dt.now().strftime('%Y-%m-%dT%H:%M:%S.%fZ')
        if previous_attempt:
            start = previous_attempt['start_timestamp']
        end = dt.now().strftime('%Y-%m-%dT%H:%M:%S.%fZ')
        completion = dt.now().strftime('%Y-%m-%dT%H:%M:%S.%fZ') if previous_attempt else None
        time_spent = random.randint(200, 10000)
        item_id = resource['content_id']
        attempt_id = None if not previous_attempt else previous_attempt['id']
        complete = True if previous_attempt else False
        questions_type = list(exercise_contents['question']['widgets'].keys())[0]
        questions = []
        masterylog = self.logs_ids['masterylog_id']
        sessionlog = self.logs_ids['contentsessionlog_id']
        selected_choices = []
        choice_states = []

        states_payload = {'selected': False, 'highlighted': False, 'rationaleShown': False,
                          'correctnessShown': False, 'readOnly': False}
        exercise_options = exercise_contents['question']['widgets'][questions_type]['options']
        type_of_choices = 'choices' if 'choices' in exercise_options else 'answers'
        choices = exercise_options.get(type_of_choices, [])
        for index, choice in enumerate(choices):
            if type_of_choices == 'choices':
                question = {'originalIndex': index,
                            'correct': choice.get('correct', None),
                            'content': choice.get('content', None),
                            'images': choice.get('images', None)}
                selected_choices.append(choice.get('correct', None))
                choice_states.append(states_payload)
            else:
                question = {'value': choice.get('value', 0), 'status': 'correct', 'message': '', 'strict': False,
                            'simplify': True, 'maxError': 0, 'answerForms': choice.get('answerForms', [])}
            questions.append(question)

        if type_of_choices == 'choices':
            part_answer = {'numCorrect': 1, 'hasNoneOfTheAbove': False,
                           'multipleSelect': False, 'deselectEnabled': False,
                           'choices': questions,
                           'selectedChoices': selected_choices,
                           'choiceStates': choice_states}
        else:
            part_answer = {'static': False, 'answers': questions, 'size': 'normal',
                           'coefficient': False, 'labelText': ''}
        answer = json.dumps({'question': {questions_type: part_answer}, 'hints': []})

        interaction_history = [{'type': 'hint', 'answer': answer, 'timestamp': end}]
        if previous_attempt:
            # generate a random number of intents
            no_intents = random.randint(1, 5) if KolibriUserBehavior.RANDOMIZE else 5
            for attempt in range(no_intents):
                new_attempt = [{'type': 'answer', 'answer': answer, 'timestamp': end}]
                interaction_history.append(new_attempt)

        payload = {'id': attempt_id, 'user': self.current_user['id'],
                   'masterylog': masterylog, 'sessionlog': sessionlog,
                   'start_timestamp': start, 'completion_timestamp': completion, 'end_timestamp': end,
                   'item': item_id, 'complete': complete,
                   'time_spent': time_spent, 'correct': 0,
                   'answer': answer,
                   'simple_answer': '',
                   'interaction_history': json.dumps(interaction_history)
                   }

        return payload

    def do_userprogress(self):
        log_url = '/api/{prefix}userprogress/{user_id}/'.format(prefix=self.url_logger_prefix, user_id=self.current_user['id'])
        r = self.client.get(log_url, headers=self.headers, timeout=KolibriUserBehavior.TIMEOUT,
                            name='/api/{}userprogress/{}'.format(self.url_logger_prefix, self.current_user['username']))
        return r.status_code == 200

    def do_usersessionlog(self):
        """
        Initiate a GET request on the session API endpoint with a `active=true` param, which in turns
        triggers the update of the usersessionlog entry via Kolibri Django signals
        """
        log_url = '/api/{}session/current/?active=true'.format(self.url_auth_prefix)
        r = self.client.get(log_url, headers=self.headers, timeout=KolibriUserBehavior.TIMEOUT)
        return r.status_code == 200

    def get_with_headers(self, url):
        r = self.client.get(url, headers=self.headers, timeout=KolibriUserBehavior.TIMEOUT)
        if r.status_code != 200:
            return None
        return json.loads(r.content)

    def get_facility(self):
        facility = self.get_with_headers('/api/{}facility/'.format(self.url_auth_prefix))

        return facility

    def get_available_channels(self):
        if self.kolibri_new_version:
            available_channels = self.get_with_headers('/api/content/channel/?available=true')
        else:
            available_channels = self.get_with_headers('/api/channel/?available=true')
        return available_channels


    def get_content_node(self, content_node_id):
        url = '/api/{prefix}?ids={content_node_id}&by_role=true'.format(prefix=self.url_content_prefix,content_node_id=content_node_id)
        try:
            node = self.get_with_headers(url)
            return node[0]
        except TypeError:
            return None

    def get_content_node_ancestors(self, content_node_id):
        url = '/api/{prefix}{content_node_id}/ancestors/'.format(prefix=self.url_content_prefix, content_node_id=content_node_id)
        return self.get_with_headers(url)

    def get_content_nodes_by_parent(self, content_node_id):
        url = '/api/{prefix}?parent={content_node_id}&by_role=true'.format(prefix=self.url_content_prefix, content_node_id=content_node_id)
        return self.get_with_headers(url)

    def get_next_content_node(self, content_node_id):
        if self.kolibri_new_version:
            url = '/api/content/contentnode/{content_node_id}/next_content/'.format(content_node_id=content_node_id)
        else:
            url = '/api/contentnode/{content_node_id}/next_content/'.format(content_node_id=content_node_id)
        return self.get_with_headers(url)<|MERGE_RESOLUTION|>--- conflicted
+++ resolved
@@ -205,13 +205,6 @@
         # fetch the full data for the "final" node and set `skip_node_endpoint` to True
         # when calling `do_resource` so that we don't fire that request for the 2nd time
         final_node = self.get_content_node(child_node[pk])
-<<<<<<< HEAD
-
-        resource = {'content_id': final_node[pk],
-                    'channel_id': final_node['channel_id'],
-                    'assessment_item_ids': None,
-                    'files': [file['download_url'] for file in final_node['files']]}
-=======
         if self.kolibri_new_version:
             resource = {'content_id': final_node[pk],
                         'channel_id': final_node['channel_id'],
@@ -222,7 +215,6 @@
                         'channel_id': final_node['channel_id'],
                         'assessment_item_ids': None,
                         'files': [file['download_url'] for file in final_node['files']]}
->>>>>>> 6a21747d
         if kind == 'exercise' and 'assessmentmetadata' in final_node:
             assessment_item_ids = [assessment_item['assessment_item_ids']
                                    for assessment_item in final_node['assessmentmetadata']]
