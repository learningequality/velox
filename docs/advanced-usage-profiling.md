# Kolibri profiling

[Velox](../README.md) ⟶ [Detailed documentation](../README.md#detailed-documentation) ⟶ [Advanced usage](../README.md#detailed-documentation) ⟶ Kolibri profiling

## Overview

When you need to do a more fine-grained investigation of the parts of the code that might be causing performance issues, profiling is one of the most useful tasks. However, profiling a web application is quite hard as many consecutive requests happen and the application has many layers.

In our case, those layers include Django, DRF or the CherryPy web server when running Kolibri in production mode.

After some investigation, two libraries seem to be suitable for profiling the execution of the code in the endpoints requested by the frontend:

- Pyinstrument, https://github.com/joerick/pyinstrumentCustomizable
- Django Profiler, https://github.com/someshchaturvedi/customizable-django-profiler

In this document, we explain how to use each of them, but we'll focus in Django Profiler because its feaures make it more suitable to test API requests.

## Customizable Django Profiler

https://github.com/someshchaturvedi/customizable-django-profiler

### Setup

```bash
pip install customizable-django-profiler
```

In *kolibri/kolibri/deployment/default/settings/base.py*:

1. Add *customizable_django_profiler.cProfileMiddleware* to the end of MIDDLEWARE:

```python
MIDDLEWARE = [
    'kolibri.core.device.middleware.IgnoreGUIMiddleware',
    'django.middleware.gzip.GZipMiddleware',
    ...
    'django.middleware.clickjacking.XFrameOptionsMiddleware',
    'django.middleware.security.SecurityMiddleware',
    'customizable_django_profiler.cProfileMiddleware'
]
```

2.  Add anywhere in that same *base.py* file:

 ```python
PROFILER = {
    'activate': True,
    'output': ['dump', 'console'],
    'count': '10',
    'file_location': '/tmp/profile',
    'trigger': 'query_param:contentsummarylog'
}
 ```
Where:

- `output` is a list of the desired outputs: '*dump*' is a Python binary cprofile output that can be used with some visualization tools ( for example snakeviz, https://jiffyclub.github.io/snakeviz/ ) . Other  possible outputs are ‘*console*’, ‘*file*’ and ‘*response*’ , they are documented at https://github.com/someshchaturvedi/customizable-django-profiler together with more options.
- `count` is the number of calls to be shown in the console output
- `file_location` is a directory to place the profiling files (one per request)
- `trigger` is a substring that can be used to trigger the profiler only when the requested url contains part of the string. In the above example, all requests containing '*contentsummarylog*' in the url will trigger the profiler.


<<<<<<< HEAD

### Pros
=======
#### Pros
>>>>>>> a1da1574

​When used together with *snakeviz*, it is a really useful tool to analyze where time is spent in every request.

### Cons

​The profiler had a couple of bugs, including a memory leak, and it didn’t allow filtering PATCH requests nor creating binary profiling dumps. However, they quickly accepted [two](https://github.com/someshchaturvedi/customizable-django-profiler/pull/3) [PR](https://github.com/someshchaturvedi/customizable-django-profiler/pull/4) to solve these problems and the latest version has all the features we need.

### Snakeviz integration

​[https://jiffyclub.github.io/snakeviz/](https://jiffyclub.github.io/snakeviz/)
Output console is nice and can be helpful for simple cases, or just to have a measurement of the time spent in the backend for the request.
To do it:

1. When setting the profiler in the base.py file, ensure ‘dump’ is in the list of the enabled outputs, and ‘file_location’ is set too.
2. Install snakeviz: `pip install snakeviz`
3. In the file_location directory you can do `snakeviz any_of_the_generated_files.prof`

A small server is started and the browser will show the generated page.
Example:
```bash
(venv) jose@casa-pro:/datos/le$ snakeviz validation_replaced.prof
snakeviz web server started on 127.0.0.1:8080; enter Ctrl-C to exit
http://127.0.0.1:8080/snakeviz/%2Fdatos%2Fle%2Fvalidation_replaced.prof
```

The page has two options for the view: *Sunburst* & *Icicle*

Sunburst is well explained at https://jiffyclub.github.io/snakeviz/#interpreting-results

![Sunburst](./resources/sunburst.png)


*Icicle* is the one that has seemed most useful to debug/profile Kolibri as the waterfall view made it easy to find how the time was distributed.

![Icicle](./resources/icicle.png)

Clicking on any of the calls will make the server generate a new chart, zooming into the selected call.

![Zooming Icicle](./resources/icicle_zoom.png)


To go back to the main view, the top left reset button can be used.


#### Profiling results example

Original code execution times:

![Before profiling](./resources/before_profiling.png)

After we profiled and performed optimizations:

![Profiled](./resources/profiled.png)


## PyInstrument

Sources at https://github.com/joerick/pyinstrument

### Setup

Instructions are provided at https://github.com/joerick/pyinstrument

### Pros

1. The output is a really nice html page that, when viewed in a browser, contains some javascript that allows navigating easily through the requests, looking at all the measurements.
2. It’s damn fast, it has a C extension that filters out requests < 1ms to get a fast response without altering too much the normal behaviour of the analyzed code.

### Cons

It does not have an option to select the endpoint that is going to be profiled, so when many different endpoints are called from the backend, it produces a lot of profiling info that’s mostly noise.


## Table of Contents

- [Velox](../README.md)
  - [Installation](./installation.md)
  - [Configuration options](./configuration-options.md)
  - [Using Velox](./using-velox.md)
  - Advanced usage
    - [Virtual machines](./advanced-usage-vms.md)
    - **Kolibri profiling**<|MERGE_RESOLUTION|>--- conflicted
+++ resolved
@@ -59,12 +59,8 @@
 - `trigger` is a substring that can be used to trigger the profiler only when the requested url contains part of the string. In the above example, all requests containing '*contentsummarylog*' in the url will trigger the profiler.
 
 
-<<<<<<< HEAD
 
 ### Pros
-=======
-#### Pros
->>>>>>> a1da1574
 
 ​When used together with *snakeviz*, it is a really useful tool to analyze where time is spent in every request.
 
